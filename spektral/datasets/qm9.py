--- conflicted
+++ resolved
@@ -9,17 +9,8 @@
 from spektral.utils import label_to_one_hot
 from spektral.utils.io import load_csv, load_sdf
 
-<<<<<<< HEAD
-DATA_PATH = os.path.expanduser('~/.spektral/datasets/qm9/')
-DATASET_URL = 'https://deepchemdata.s3-us-west-1.amazonaws.com/datasets/gdb9.tar.gz'
-RETURN_TYPES = {'numpy', 'networkx', 'sdf'}
-NODE_FEATURES = ['atomic_num', 'charge', 'coords', 'iso']
-EDGE_FEATURES = ['type', 'stereo']
-MAX_K = 9
-=======
 ATOM_TYPES = [1, 6, 7, 8, 9]
 BOND_TYPES = [1, 2, 3, 4]
->>>>>>> c9167f2f
 
 
 class QM9(Dataset):
