from .dataset import Dataset
<<<<<<< HEAD
from .loaders import Loader, SingleLoader, DisjointLoader, BatchLoader, \
    PackedBatchLoader, MixedLoader
=======
from .graph import Graph
from .loaders import (
    BatchLoader,
    DisjointLoader,
    Loader,
    PackedBatchLoader,
    SingleLoader,
)
>>>>>>> 390bbddd
<|MERGE_RESOLUTION|>--- conflicted
+++ resolved
@@ -1,14 +1,10 @@
 from .dataset import Dataset
-<<<<<<< HEAD
-from .loaders import Loader, SingleLoader, DisjointLoader, BatchLoader, \
-    PackedBatchLoader, MixedLoader
-=======
 from .graph import Graph
 from .loaders import (
     BatchLoader,
     DisjointLoader,
     Loader,
+    MixedLoader,
     PackedBatchLoader,
     SingleLoader,
-)
->>>>>>> 390bbddd
+)