--- conflicted
+++ resolved
@@ -5,21 +5,13 @@
 can train GCN for 200 epochs in a few tenths of a second (~0.20 on a GTX 1050).
 """
 import tensorflow as tf
-<<<<<<< HEAD
-=======
-from tensorflow.keras.layers import Dropout, Input
->>>>>>> 1819b6e8
 from tensorflow.keras.losses import CategoricalCrossentropy
 from tensorflow.keras.optimizers import Adam
 
 from spektral.datasets.citation import Cora
 from spektral.layers import GCNConv
-<<<<<<< HEAD
 from spektral.models.gcn import GCN
-from spektral.transforms import LayerPreprocess, AdjToSpTensor
-=======
 from spektral.transforms import AdjToSpTensor, LayerPreprocess
->>>>>>> 1819b6e8
 from spektral.utils import tic, toc
 
 tf.random.set_seed(seed=0)  # make weight initialization reproducible
@@ -30,20 +22,7 @@
 x, a, y = graph.x, graph.a, graph.y
 mask_tr, mask_va, mask_te = dataset.mask_tr, dataset.mask_va, dataset.mask_te
 
-<<<<<<< HEAD
 model = GCN(n_labels=dataset.n_labels, n_input_channels=dataset.n_node_features)
-=======
-# Define model
-x_in = Input(shape=(dataset.n_node_features,))
-a_in = Input((dataset.n_nodes,), sparse=True)
-x_1 = Dropout(0.5)(x_in)
-x_1 = GCNConv(16, "relu", False, kernel_regularizer=l2(2.5e-4))([x_1, a_in])
-x_1 = Dropout(0.5)(x_1)
-x_2 = GCNConv(y.shape[1], "softmax", False)([x_1, a_in])
-
-# Build model
-model = Model(inputs=[x_in, a_in], outputs=x_2)
->>>>>>> 1819b6e8
 optimizer = Adam(lr=1e-2)
 loss_fn = CategoricalCrossentropy()
 
